# ========================
# Build Stage
# ========================
FROM rust:1.86.0-alpine3.20 AS builder

<<<<<<< HEAD
# Build platform argument (x86_64 or aarch64) (default: x86_64)
ARG TARGETARCH=x86_64
RUN echo "TARGETARCH: $TARGETARCH"

=======
>>>>>>> e9988cdf
# Install build dependencies
RUN apk add --no-cache \
    musl-dev \
    pkgconfig \
    build-base \
    curl

<<<<<<< HEAD
# Install cross-compiler toolchain only for ARM (Apple Silicon)
RUN if [ "$TARGETARCH" = "aarch64" ]; then \
        wget -qO- https://musl.cc/aarch64-linux-musl-cross.tgz | tar -xz -C /usr/local && \
        echo "/usr/local/aarch64-linux-musl-cross/bin" > /tmp/musl_cross_path; \
    else \
        echo "" > /tmp/musl_cross_path; \
    fi

# Set PATH only if we installed the cross compiler (will be empty string for x86)
ENV PATH="$(cat /tmp/musl_cross_path):$PATH"

=======
>>>>>>> e9988cdf
# Add the MUSL target for static linking
RUN rustup target add $TARGETARCH-unknown-linux-musl

# Set the working directory
WORKDIR /usr/src/app

# Copy over Cargo.toml and Cargo.lock for dependency caching
COPY Cargo.toml Cargo.lock ./

# Copy over all the source code
COPY . .

# Build the project in release mode for the MUSL target
RUN cargo build --release --target $TARGETARCH-unknown-linux-musl

# Strip the binary to reduce size
RUN strip target/$TARGETARCH-unknown-linux-musl/release/pkarr-relay

# ========================
# Runtime Stage
# ========================
FROM alpine:3.20

ARG TARGETARCH=x86_64
RUN echo "TARGETARCH: $TARGETARCH"

# Install runtime dependencies (only ca-certificates)
RUN apk add --no-cache ca-certificates

# Copy the compiled binary from the builder stage
COPY --from=builder /usr/src/app/target/$TARGETARCH-unknown-linux-musl/release/pkarr-relay /usr/local/bin/pkarr-relay

# Set the working directory
WORKDIR /usr/local/bin

# Expose the port the pkarr relay listens on (should match that of config.toml)
EXPOSE 6881

# Set the default command to run the relay binary
CMD ["pkarr-relay", "--config=./config.toml"]<|MERGE_RESOLUTION|>--- conflicted
+++ resolved
@@ -3,13 +3,12 @@
 # ========================
 FROM rust:1.86.0-alpine3.20 AS builder
 
-<<<<<<< HEAD
+
 # Build platform argument (x86_64 or aarch64) (default: x86_64)
 ARG TARGETARCH=x86_64
 RUN echo "TARGETARCH: $TARGETARCH"
 
-=======
->>>>>>> e9988cdf
+
 # Install build dependencies
 RUN apk add --no-cache \
     musl-dev \
@@ -17,7 +16,6 @@
     build-base \
     curl
 
-<<<<<<< HEAD
 # Install cross-compiler toolchain only for ARM (Apple Silicon)
 RUN if [ "$TARGETARCH" = "aarch64" ]; then \
         wget -qO- https://musl.cc/aarch64-linux-musl-cross.tgz | tar -xz -C /usr/local && \
@@ -29,8 +27,6 @@
 # Set PATH only if we installed the cross compiler (will be empty string for x86)
 ENV PATH="$(cat /tmp/musl_cross_path):$PATH"
 
-=======
->>>>>>> e9988cdf
 # Add the MUSL target for static linking
 RUN rustup target add $TARGETARCH-unknown-linux-musl
 
