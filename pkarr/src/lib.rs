#![doc = include_str!("../README.md")]
//! ## Feature flags
#![doc = document_features::document_features!()]
//!

// Modules
#[cfg(all(not(target_arch = "wasm32"), any(feature = "relay", feature = "dht")))]
pub mod client;
pub mod extra;
mod keys;
mod signed_packet;

/// Default minimum TTL: 5 minutes
pub const DEFAULT_MINIMUM_TTL: u32 = 300;
/// Default maximum TTL: 24 hours
pub const DEFAULT_MAXIMUM_TTL: u32 = 24 * 60 * 60;
/// Default cache size: 1000
pub const DEFAULT_CACHE_SIZE: usize = 1000;
/// Default [relay](https://pkarr.org/relays)s
pub const DEFAULT_RELAYS: [&str; 2] = ["https://relay.pkarr.org", "https://pkarr.pubky.org"];
/// Default [resolver](https://pkarr.org/resolvers)s
pub const DEFAULT_RESOLVERS: [&str; 2] = ["resolver.pkarr.org:6881", "pkarr.pubky.org:6881"];

// Exports
#[cfg(any(feature = "relay", feature = "dht"))]
pub use client::cache::{Cache, CacheKey, InMemoryCache};
pub use keys::{Keypair, PublicKey};
pub use signed_packet::SignedPacket;

#[cfg(all(not(target_arch = "wasm32"), feature = "dht"))]
pub use client::dht::Info;
#[cfg(any(target_arch = "wasm32", feature = "dht"))]
pub use client::{Client, Config};

// Rexports
pub use bytes;
pub use simple_dns as dns;

#[cfg(all(not(target_arch = "wasm32"), feature = "dht"))]
pub use mainline;

pub mod errors {
    //! Exported errors

    #[cfg(all(not(target_arch = "wasm32"), feature = "dht"))]
    pub use super::client::dht::{ClientWasShutdown, PublishError};

    #[cfg(any(target_arch = "wasm32", feature = "relay"))]
    pub use super::client::relay::{EmptyListOfRelays, PublishToRelayError};

<<<<<<< HEAD
    pub use super::base::keys::PublicKeyError;
    pub use super::base::signed_packet::SignedPacketBuildError;
    pub use super::base::signed_packet::SignedPacketVerifyError;
=======
    pub use super::keys::PublicKeyError;
    pub use super::signed_packet::SignedPacketBuildError;
    pub use super::signed_packet::SignedPacketVerifyError;
>>>>>>> 8069e1e7
}<|MERGE_RESOLUTION|>--- conflicted
+++ resolved
@@ -48,13 +48,7 @@
     #[cfg(any(target_arch = "wasm32", feature = "relay"))]
     pub use super::client::relay::{EmptyListOfRelays, PublishToRelayError};
 
-<<<<<<< HEAD
-    pub use super::base::keys::PublicKeyError;
-    pub use super::base::signed_packet::SignedPacketBuildError;
-    pub use super::base::signed_packet::SignedPacketVerifyError;
-=======
     pub use super::keys::PublicKeyError;
     pub use super::signed_packet::SignedPacketBuildError;
     pub use super::signed_packet::SignedPacketVerifyError;
->>>>>>> 8069e1e7
 }