[package]
name = "pkarr"
version = "2.2.0"
authors = ["Nuh <nuh@nuh.dev>"]
edition = "2021"
description = "Public-Key Addressable Resource Records (Pkarr); publish and resolve DNS records over Mainline DHT"
license = "MIT"
repository = "https://git.pkarr.org"
keywords = ["mainline", "dht", "dns", "decentralized", "identity"]

[dependencies]
bytes = "1.7.1"
document-features = "0.2.8"
ed25519-dalek = "2.0.0"
self_cell = "1.0.2"
simple-dns = "0.6.1"
thiserror = "1.0.49"
tracing = "0.1.40"
rand = { version = "0.8.5", optional = true }
lru = { version = "0.12.3", default-features = false }
flume = { version = "0.11.0", features = ["select", "eventual-fairness"], default-features = false }
<<<<<<< HEAD
base32 = "0.5.0"
=======
serde = { version = "1.0.209", features = ["derive"], optional = true }
>>>>>>> e1ca7979

[target.'cfg(not(target_arch = "wasm32"))'.dependencies]
# Dht client dependencies:
mainline = { version = "2.0.1", optional = true }
dyn-clone = { version = "1.0.17", optional = true }

# Relay client dependencies
ureq = { version = "2.10", default-features = false, features = ["tls"], optional = true }

[target.'cfg(target_arch = "wasm32")'.dependencies]
futures = "0.3.29"
js-sys = "0.3.69"
wasm-bindgen = "0.2.92"
wasm-bindgen-futures = "0.4.42"
web-sys = { version = "0.3.69", features = [
  "console",
  "Request",
  "RequestInit",
  "RequestMode",
  "Response",
  "Window",
] }

[dev-dependencies]
futures = "0.3.29"
postcard = { version = "1.0.10", features = ["alloc"] }

[target.'cfg(not(target_arch = "wasm32"))'.dev-dependencies]
clap = { version = "4.4.8", features = ["derive"] }
mockito = "1.4.0"
tracing-subscriber = { version = "0.3.18", features = ["env-filter"] }

[target.'cfg(target_arch = "wasm32")'.dev-dependencies]
wasm-bindgen-test = "0.3.42"

[features]
## Use [PkarrClient]
dht = ["dep:mainline", "dep:dyn-clone"]
## Use [Keypair::random]
rand = ["dep:rand", "ed25519-dalek/rand_core"]
## Use async versions of [PkarrClient] and/or [PkarrRelayClient]
async = ["flume/async"]
## Use [PkarrRelayClient]
relay = ["dep:ureq"]
## Derive serde Serialize/Deserialize for PublicKey
serde = ["dep:serde"]

## Use all features
full = ["dht", "async", "relay", "rand", "serde"]

default = ["dht", "rand"]

[package.metadata.docs.rs]
all-features = true<|MERGE_RESOLUTION|>--- conflicted
+++ resolved
@@ -9,6 +9,7 @@
 keywords = ["mainline", "dht", "dns", "decentralized", "identity"]
 
 [dependencies]
+base32 = "0.5.0"
 bytes = "1.7.1"
 document-features = "0.2.8"
 ed25519-dalek = "2.0.0"
@@ -19,11 +20,7 @@
 rand = { version = "0.8.5", optional = true }
 lru = { version = "0.12.3", default-features = false }
 flume = { version = "0.11.0", features = ["select", "eventual-fairness"], default-features = false }
-<<<<<<< HEAD
-base32 = "0.5.0"
-=======
 serde = { version = "1.0.209", features = ["derive"], optional = true }
->>>>>>> e1ca7979
 
 [target.'cfg(not(target_arch = "wasm32"))'.dependencies]
 # Dht client dependencies:
